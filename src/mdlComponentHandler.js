--- conflicted
+++ resolved
@@ -178,7 +178,6 @@
     }
   }
 
-<<<<<<< HEAD
   /**
    * Finds a created component by a given DOM node.
    *
@@ -202,7 +201,10 @@
    * @param component
    */
   function deconstructComponentInternal(component) {
-    if (component && component.__proto__[downgradeMethod_]) {
+    if (component &&
+      component[componentConfigProperty_]
+      .classConstructor.prototype
+      .hasOwnProperty(downgradeMethod_)) {
       component[downgradeMethod_]();
       var componentIndex = createdComponents_.indexOf(component);
       createdComponents_.splice(componentIndex, 1);
@@ -236,8 +238,6 @@
     }
   }
 
-=======
->>>>>>> f9d3e671
   // Now return the functions that should be made public with their publicly
   // facing names...
   return {
